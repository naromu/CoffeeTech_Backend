--- conflicted
+++ resolved
@@ -143,12 +143,7 @@
 
         db.add(new_plot)
         db.commit()
-<<<<<<< HEAD
-        logger.info("Lote creado con éxito")
-        return create_response("success", "Lote creado correctamente", status_code=201)
-=======
         db.refresh(new_plot)
->>>>>>> 199ca8f9
 
         logger.info(f"Lote creado con éxito: {new_plot.name} (ID: {new_plot.plot_id})")
 
